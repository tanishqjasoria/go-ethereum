--- conflicted
+++ resolved
@@ -60,7 +60,6 @@
 
     function activeView(view, menuItem) {
         mainSplit.setView(view, menuItem)
-<<<<<<< HEAD
         /*if (view.hideUrl) {
             urlPane.visible = false;
             mainView.anchors.top = rootView.top
@@ -68,15 +67,7 @@
             urlPane.visible = true;
             mainView.anchors.top = divider.bottom
         }*/
-=======
-        if (view.hideUrl) {
-            //urlPane.visible = false;
-            //mainView.anchors.top = rootView.top
-        } else {
-            //urlPane.visible = true;
-            //mainView.anchors.top = divider.bottom
-        }
->>>>>>> 68f6ddc5
+
     }
 
     function addViews(view, path, options) {
